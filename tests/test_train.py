import unittest
from collections import Counter

import numpy as np
import torch
import torch.nn as nn
import torch.optim as optim
from torch.utils.data import DataLoader

from pytorch_ner.dataset import NERCollator, NERDataset
from pytorch_ner.logger import get_logger
from pytorch_ner.prepare_data import (
    get_label2idx,
    get_token2idx,
    prepare_conll_data_format,
)
from pytorch_ner.train import train_loop, validate_epoch
from tests.test_nn_modules.test_architecture import model_bilstm as model

logger = get_logger()

device = torch.device("cpu")


# LOAD DATA

token_seq, label_seq = prepare_conll_data_format(
    path="tests/data/conll.txt", sep=" ", verbose=False
)

token2cnt = Counter([token for sentence in token_seq for token in sentence])
label_set = sorted(set(label for sentence in label_seq for label in sentence))

token2idx = get_token2idx(token2cnt)
label2idx = get_label2idx(label_set)

dataset = NERDataset(
    token_seq=token_seq, label_seq=label_seq, token2idx=token2idx, label2idx=label2idx
)
collator = NERCollator(
    token_padding_value=token2idx["<PAD>"],
    label_padding_value=label2idx["O"],
    percentile=95,
)
dataloader = DataLoader(dataset, batch_size=2, shuffle=True, collate_fn=collator)


# INIT MODEL

model.to(device)


# CRITERION AND OPTIMIZER

criterion = nn.CrossEntropyLoss(reduction="none")
optimizer = optim.Adam(model.parameters())


# VALIDATE

metrics_before = validate_epoch(
    model=model.to(device),
    dataloader=dataloader,
    criterion=criterion,
    device=device,
    verbose=False,
)


# TRAIN MODEL

train_loop(
    model=model,
    train_loader=dataloader,
    valid_loader=dataloader,
    test_loader=dataloader,
    criterion=criterion,
    optimizer=optimizer,
    device=device,
    clip_grad_norm=0.1,
    n_epoch=5,
    verbose=False,
<<<<<<< HEAD
    logger=logger,
=======
    tensorboard=True,
>>>>>>> 77fb5b1c
)


class TestTrain(unittest.TestCase):
    def test_valid_metrics(self):

        metrics_after = validate_epoch(
            model=model.to(device),
            dataloader=dataloader,
            criterion=criterion,
            device=device,
            verbose=False,
        )

        for metric_name in metrics_after.keys():
            if not metric_name.startswith("loss"):
                self.assertLessEqual(
                    np.mean(metrics_before[metric_name]),
                    np.mean(metrics_after[metric_name]),
                )


if __name__ == "__main__":
    unittest.main()<|MERGE_RESOLUTION|>--- conflicted
+++ resolved
@@ -80,11 +80,8 @@
     clip_grad_norm=0.1,
     n_epoch=5,
     verbose=False,
-<<<<<<< HEAD
+    tensorboard=True,
     logger=logger,
-=======
-    tensorboard=True,
->>>>>>> 77fb5b1c
 )
 
 
